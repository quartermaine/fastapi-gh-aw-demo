# Development Guide

This guide covers best practices, development workflow, and contribution guidelines for the FastAPI GH AW Demo project.

## Development Environment

### Setup

1. Fork and clone the repository
2. Install dependencies: `uv sync`
3. Create a feature branch: `git checkout -b feature/your-feature-name`

### Development Tools

This project uses modern Python development tools:

- **uv**: Fast Python package manager
- **Ruff**: Lightning-fast linter and formatter
- **pytest**: Testing framework
- **FastAPI**: Web framework with automatic API documentation

## Code Style

### Python Style Guide

Follow PEP 8 guidelines with these specific configurations:

- **Line length**: 88 characters (Black-compatible)
- **Quote style**: Double quotes
- **Indentation**: 4 spaces
- **Import sorting**: Enabled (alphabetical within groups)

### Automated Formatting

Format code automatically:

```bash
make format
```

This runs Ruff with auto-fix enabled.

### Linting

Check code quality:

```bash
make lint
```

Fix linting issues automatically when possible:

```bash
ruff check --fix app tests
```

### Ruff Configuration

<<<<<<< HEAD
The project's Ruff configuration is defined in `pyproject.toml`:
=======
Ruff is configured in `pyproject.toml` with the following settings:
>>>>>>> 055f344b

```toml
[tool.ruff]
line-length = 88
target-version = "py312"
fix = true

[tool.ruff.lint]
extend-select = ["I"]  # Enables import sorting

[tool.ruff.format]
quote-style = "double"
indent-style = "space"
docstring-code-format = true
```

<<<<<<< HEAD
Key configuration details:

- **target-version**: Set to `"py312"` to match the project's Python requirement (3.12+)
  - This ensures Ruff's linting rules and type checking align with Python 3.12 features and syntax
  - Must be kept in sync with `requires-python` in `pyproject.toml` and `.python-version`
- **line-length**: 88 characters (Black-compatible standard)
- **fix**: Automatically fix issues when possible
- **Import sorting**: Enabled via `extend-select = ["I"]` for consistent import organization
=======
**Key Configuration Details**:

- **target-version**: Set to `py312` to match the project's Python 3.12+ requirement. This ensures linting rules and type checking align with the actual Python version being used.
- **line-length**: 88 characters (Black-compatible)
- **fix**: Automatically fixes issues when possible
- **Import sorting**: Enabled via the `I` rule (equivalent to isort)
- **Quote style**: Double quotes for string literals
- **Docstring code formatting**: Code blocks in docstrings are formatted

The target version must match the `requires-python` field in `pyproject.toml` and the `.python-version` file to ensure consistency across the development environment.
>>>>>>> 055f344b

## Project Structure

### Directory Organization

```
fastapi-gh-aw-demo/
├── app/                      # Main application package
│   ├── __init__.py
│   ├── main.py              # Application entry point
│   ├── api/                 # API routes and endpoints
│   │   ├── __init__.py
│   │   └── routes.py
│   ├── core/                # Core functionality
│   │   ├── __init__.py
│   │   └── config.py        # Configuration management
│   ├── models/              # Data models (future)
│   ├── schemas/             # Pydantic schemas (future)
│   └── services/            # Business logic (future)
├── tests/                   # Test suite
│   ├── __init__.py
│   └── test_routes.py
├── docs/                    # Documentation
└── pyproject.toml          # Project configuration
```

### Module Organization

- **app/main.py**: FastAPI application initialization and configuration
- **app/api/**: API routes organized by domain
- **app/core/**: Core functionality like configuration, dependencies, security
- **app/models/**: Database models (when using ORM)
- **app/schemas/**: Request/response Pydantic models
- **app/services/**: Business logic layer

## Testing

### Writing Tests

Use pytest with FastAPI's TestClient:

```python
from fastapi.testclient import TestClient
from app.main import app

client = TestClient(app)

def test_endpoint():
    response = client.get("/api/endpoint")
    assert response.status_code == 200
    assert response.json() == {"expected": "value"}
```

### Test Organization

- Mirror the app structure in tests
- One test file per module
- Group related tests in classes
- Use descriptive test names

Example:
```python
class TestHelloEndpoint:
    def test_default_greeting(self):
        """Test hello endpoint with default parameter"""
        response = client.get("/api/hello")
        assert response.json() == {"message": "Hello, World!"}
    
    def test_custom_greeting(self):
        """Test hello endpoint with custom name"""
        response = client.get("/api/hello?name=Test")
        assert response.json() == {"message": "Hello, Test!"}
```

### Running Tests

Run all tests:
```bash
make test
```

Run specific test file:
```bash
pytest tests/test_routes.py -v
```

Run specific test:
```bash
pytest tests/test_routes.py::test_hello -v
```

Run with coverage:
```bash
pytest --cov=app --cov-report=html
```

## Making Changes

### Adding New Endpoints

1. **Define the route** in `app/api/routes.py` or a new router file:

```python
@router.get("/items/{item_id}")
def get_item(item_id: int):
    return {"item_id": item_id, "name": "Example Item"}
```

2. **Add validation** using Pydantic models:

```python
from pydantic import BaseModel

class Item(BaseModel):
    name: str
    price: float
    description: str | None = None

@router.post("/items")
def create_item(item: Item):
    return {"item": item}
```

3. **Write tests**:

```python
def test_get_item():
    response = client.get("/api/items/1")
    assert response.status_code == 200
    assert response.json()["item_id"] == 1

def test_create_item():
    item_data = {"name": "Test", "price": 10.99}
    response = client.post("/api/items", json=item_data)
    assert response.status_code == 200
```

4. **Update documentation** if needed

### Adding Configuration

Add settings to `app/core/config.py`:

```python
import os

class Settings:
    APP_NAME: str = "FastAPI GH-AW Demo"
    ENV: str = os.getenv("ENV", "development")
    DEBUG: bool = os.getenv("DEBUG", "false").lower() == "true"
    DATABASE_URL: str = os.getenv("DATABASE_URL", "")

settings = Settings()
```

Use in your application:

```python
from app.core.config import settings

if settings.DEBUG:
    # Debug behavior
    pass
```

## Git Workflow

### Commit Messages

Follow conventional commits format:

```
<type>(<scope>): <subject>

<body>

<footer>
```

Types:
- `feat`: New feature
- `fix`: Bug fix
- `docs`: Documentation changes
- `style`: Code style changes (formatting)
- `refactor`: Code refactoring
- `test`: Adding or updating tests
- `chore`: Maintenance tasks

Examples:
```
feat(api): add user authentication endpoint

Implements JWT-based authentication with refresh tokens.

Closes #123
```

```
fix(routes): handle empty name parameter correctly

Previously returned error when name was empty string.
Now defaults to "World" as expected.
```

### Branch Naming

Use descriptive branch names:

- `feature/add-user-auth`
- `fix/empty-name-parameter`
- `docs/api-documentation`
- `refactor/config-module`

### Pull Request Process

1. **Create a branch** from `main`
2. **Make changes** with clear commits
3. **Add tests** for new functionality
4. **Update documentation** as needed
5. **Run tests and linting**: `make test && make lint`
6. **Push branch** to your fork
7. **Open pull request** with clear description
8. **Address review feedback**

### Pull Request Template

```markdown
## Description
Brief description of changes

## Type of Change
- [ ] Bug fix
- [ ] New feature
- [ ] Documentation update
- [ ] Refactoring

## Testing
- [ ] All tests pass
- [ ] New tests added
- [ ] Manual testing completed

## Checklist
- [ ] Code follows style guidelines
- [ ] Documentation updated
- [ ] No breaking changes
```

## Performance Best Practices

### Async/Await

Use async endpoints for I/O operations:

```python
@router.get("/data")
async def get_data():
    # Async database query
    data = await fetch_from_db()
    return data
```

### Response Models

Define response models for validation and documentation:

```python
from pydantic import BaseModel

class ItemResponse(BaseModel):
    id: int
    name: str
    price: float

@router.get("/items/{item_id}", response_model=ItemResponse)
def get_item(item_id: int):
    return {"id": item_id, "name": "Item", "price": 10.99}
```

### Background Tasks

Use background tasks for non-blocking operations:

```python
from fastapi import BackgroundTasks

def send_notification(email: str):
    # Send email
    pass

@router.post("/register")
def register(email: str, background_tasks: BackgroundTasks):
    background_tasks.add_task(send_notification, email)
    return {"message": "Registered"}
```

## Debugging

### Development Server

Run with reload for automatic restart on changes:

```bash
uvicorn app.main:app --reload
```

Enable debug logging:

```bash
uvicorn app.main:app --reload --log-level debug
```

### Interactive Debugging

Use Python debugger (pdb):

```python
import pdb; pdb.set_trace()
```

Or use breakpoint() (Python 3.7+):

```python
breakpoint()
```

### Logging

Add logging to your application:

```python
import logging

logger = logging.getLogger(__name__)

@router.get("/endpoint")
def endpoint():
    logger.info("Endpoint called")
    return {"status": "ok"}
```

## Continuous Integration

Tests and linting run automatically on GitHub Actions for:
- Every push to main
- Every pull request
- Scheduled daily runs

Ensure local tests pass before pushing:

```bash
make test && make lint
```

## Common Issues

### Import Errors

Ensure you're running commands from project root and dependencies are installed:

```bash
uv sync
```

### Port Conflicts

If port 8000 is in use:

```bash
uvicorn app.main:app --reload --port 8001
```

### Test Failures

Ensure server is not running during tests. TestClient manages its own application instance.

## Additional Resources

- [FastAPI Best Practices](https://fastapi.tiangolo.com/tutorial/best-practices/)
- [Python Testing with pytest](https://docs.pytest.org/)
- [Ruff Documentation](https://docs.astral.sh/ruff/)
- [Conventional Commits](https://www.conventionalcommits.org/)<|MERGE_RESOLUTION|>--- conflicted
+++ resolved
@@ -56,11 +56,8 @@
 
 ### Ruff Configuration
 
-<<<<<<< HEAD
 The project's Ruff configuration is defined in `pyproject.toml`:
-=======
 Ruff is configured in `pyproject.toml` with the following settings:
->>>>>>> 055f344b
 
 ```toml
 [tool.ruff]
@@ -77,7 +74,6 @@
 docstring-code-format = true
 ```
 
-<<<<<<< HEAD
 Key configuration details:
 
 - **target-version**: Set to `"py312"` to match the project's Python requirement (3.12+)
@@ -86,7 +82,6 @@
 - **line-length**: 88 characters (Black-compatible standard)
 - **fix**: Automatically fix issues when possible
 - **Import sorting**: Enabled via `extend-select = ["I"]` for consistent import organization
-=======
 **Key Configuration Details**:
 
 - **target-version**: Set to `py312` to match the project's Python 3.12+ requirement. This ensures linting rules and type checking align with the actual Python version being used.
@@ -97,7 +92,6 @@
 - **Docstring code formatting**: Code blocks in docstrings are formatted
 
 The target version must match the `requires-python` field in `pyproject.toml` and the `.python-version` file to ensure consistency across the development environment.
->>>>>>> 055f344b
 
 ## Project Structure
 
