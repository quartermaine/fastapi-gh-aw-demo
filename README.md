# 🧠 FastAPI + GitHub Agentic Workflows (GH-AW) Demo

This project demonstrates how to use **GitHub Agentic Workflows (GH-AW)** with **GitHub Copilot** to automatically generate and maintain project documentation from code — on every push.

---

<<<<<<< HEAD
## ⚙️ Overview
=======
- **FastAPI Framework**: Modern, fast web framework for building APIs
- **Modular Architecture**: Clean separation of concerns with organized project structure
- **Automated Documentation**: AI-powered workflow keeps documentation synchronized with code
- **Testing**: Comprehensive test suite using pytest
- **Code Quality**: Automated linting and formatting with Ruff
- **Development Tools**: Quick development commands via Makefile
>>>>>>> aaefe96c

This repository uses **[GitHub Agentic Workflows (GH-AW)](https://githubnext.github.io/gh-aw/)** — an experimental GitHub CLI extension that enables AI-powered automation through workflows defined in Markdown.

When you push changes to this repo or manually run the workflow, the **`update-docs`** workflow automatically:
- Analyzes your code and structure,
- Generates or updates Markdown documentation under the `docs/` folder,
- Updates the project’s `README.md`,
- And (optionally) opens a pull request with the changes.

---

## 🧩 Prerequisites

Before running the workflow, make sure you have the following:

- ✅ **A GitHub Copilot subscription**
- ✅ **GitHub CLI (`gh`) installed and authenticated**
- ✅ **A fine-grained personal access token (PAT)** with the following properties:

### 🔐 Token Setup — `COPILOT_CLI_TOKEN`

Create a fine-grained token at  
👉 [https://github.com/settings/tokens?type=beta](https://github.com/settings/tokens?type=beta)

| Section | Setting | Access |
|----------|----------|--------|
| **Repository access** | All repositories | ✅ |
| **Repository permissions** | Actions | Read & Write |
| | Issues | Read-only |
| | Pull requests | Read & Write |
| | Workflows | Read & Write |
| **Account permissions** | Copilot Requests | Read-only |

Save this token as a **repository secret** named:

```

COPILOT_CLI_TOKEN

````

### ⚙️ Repository Settings

In your repository:

- Go to **Settings → Actions → General**  
  → Under **Workflow permissions**, check:  
  ✅ “Allow GitHub Actions to create and approve pull requests”

---

## 🚀 Setup Instructions

### 1️⃣ Log in to GitHub CLI

```bash
gh auth login --web -h github.com
````

### 2️⃣ Install the GitHub Agentic Workflows extension

```bash
gh extension install githubnext/gh-aw
```

### 3️⃣ Add a sample workflow

```bash
gh aw add githubnext/agentics/update-docs
```

### 4️⃣ Compile the workflow

```bash
gh aw compile
```

### 5️⃣ Run the workflow (and auto-merge PRs)

```bash
gh aw run update-docs --automerge-prs
```

---

## 🧾 What Happens When You Run It

* The **GitHub Agentic Workflow** runs a local or CI process via the Copilot CLI.
* It uses the context from your repository to create or update documentation.
* It pushes changes to a branch or opens a pull request (if permissions allow).
* The documentation follows the **[Diátaxis framework](https://diataxis.fr/)** for clarity and structure:

  * `docs/tutorial.md`
  * `docs/how-to.md`
  * `docs/reference.md`
  * `docs/explanation.md`

---

## 📚 Result

Once completed, your repository will include:

| File                  | Description                                       |
| --------------------- | ------------------------------------------------- |
| `README.md`           | Overview of the project and workflow instructions |
| `docs/tutorial.md`    | Hands-on learning guide                           |
| `docs/how-to.md`      | Task-oriented guides                              |
| `docs/reference.md`   | Technical and API reference                       |
| `docs/explanation.md` | Architecture and rationale documentation          |

---

## 🧠 Notes

* You can manually re-run the workflow anytime with:

  ```bash
  gh aw run update-docs
  ```
* For private repositories, ensure your `COPILOT_CLI_TOKEN` has `repo` and `workflow` scopes.
* For public repositories, the default GitHub token permissions usually suffice.

---

<<<<<<< HEAD
## 🧩 Credits & related links
=======
For detailed documentation, see the [docs](./docs) directory:
- [Getting Started Tutorial](./docs/tutorial.md) - Step-by-step introduction
- [API Reference](./docs/api-reference.md) - Complete endpoint specifications
- [Development Guide](./docs/development.md) - Contribution guidelines and workflow
- [Configuration Guide](./docs/configuration.md) - Environment setup and deployment
- [Automation Guide](./docs/automation.md) - Understanding GitHub Actions workflows
>>>>>>> aaefe96c

References, upstream projects, and quick-start resources for agentic workflows:

<<<<<<< HEAD
- [GitHub Next — Agentic Workflows](https://githubnext.github.io/gh-aw/)
- [Agentic workflows quick-start tutorial](https://githubnext.github.io/gh-aw/start-here/quick-start/)
- [Agentics repository](https://github.com/githubnext/agentics)
- [GH-AW repository](https://github.com/githubnext/gh-aw)
- [GitHub Copilot CLI](https://github.com/githubnext/cli)
- [FastAPI](https://fastapi.tiangolo.com/)
=======
This project uses:
- **FastAPI**: Web framework
- **uvicorn**: ASGI server
- **pytest**: Testing framework
- **Ruff**: Linting and formatting (configured for Python 3.12+)
- **httpx**: HTTP client for testing
>>>>>>> aaefe96c


<|MERGE_RESOLUTION|>--- conflicted
+++ resolved
@@ -1,74 +1,31 @@
-# 🧠 FastAPI + GitHub Agentic Workflows (GH-AW) Demo
+# FastAPI GH AW Demo
 
-This project demonstrates how to use **GitHub Agentic Workflows (GH-AW)** with **GitHub Copilot** to automatically generate and maintain project documentation from code — on every push.
+A demonstration FastAPI application showcasing GitHub Actions workflow automation.
 
----
+## Features
 
-<<<<<<< HEAD
-## ⚙️ Overview
-=======
 - **FastAPI Framework**: Modern, fast web framework for building APIs
 - **Modular Architecture**: Clean separation of concerns with organized project structure
-- **Automated Documentation**: AI-powered workflow keeps documentation synchronized with code
 - **Testing**: Comprehensive test suite using pytest
 - **Code Quality**: Automated linting and formatting with Ruff
 - **Development Tools**: Quick development commands via Makefile
->>>>>>> aaefe96c
 
-This repository uses **[GitHub Agentic Workflows (GH-AW)](https://githubnext.github.io/gh-aw/)** — an experimental GitHub CLI extension that enables AI-powered automation through workflows defined in Markdown.
+## Quick Start
 
-When you push changes to this repo or manually run the workflow, the **`update-docs`** workflow automatically:
-- Analyzes your code and structure,
-- Generates or updates Markdown documentation under the `docs/` folder,
-- Updates the project’s `README.md`,
-- And (optionally) opens a pull request with the changes.
+### Prerequisites
 
----
+- Python 3.12 or higher
+- [uv](https://github.com/astral-sh/uv) package manager (recommended) or pip
 
-## 🧩 Prerequisites
+### Installation
 
-Before running the workflow, make sure you have the following:
-
-- ✅ **A GitHub Copilot subscription**
-- ✅ **GitHub CLI (`gh`) installed and authenticated**
-- ✅ **A fine-grained personal access token (PAT)** with the following properties:
-
-### 🔐 Token Setup — `COPILOT_CLI_TOKEN`
-
-Create a fine-grained token at  
-👉 [https://github.com/settings/tokens?type=beta](https://github.com/settings/tokens?type=beta)
-
-| Section | Setting | Access |
-|----------|----------|--------|
-| **Repository access** | All repositories | ✅ |
-| **Repository permissions** | Actions | Read & Write |
-| | Issues | Read-only |
-| | Pull requests | Read & Write |
-| | Workflows | Read & Write |
-| **Account permissions** | Copilot Requests | Read-only |
-
-Save this token as a **repository secret** named:
-
+1. Clone the repository:
+```bash
+git clone https://github.com/quartermaine/fastapi-gh-aw-demo.git
+cd fastapi-gh-aw-demo
 ```
 
-COPILOT_CLI_TOKEN
-
-````
-
-### ⚙️ Repository Settings
-
-In your repository:
-
-- Go to **Settings → Actions → General**  
-  → Under **Workflow permissions**, check:  
-  ✅ “Allow GitHub Actions to create and approve pull requests”
-
----
-
-## 🚀 Setup Instructions
-
-### 1️⃣ Log in to GitHub CLI
-
+2. Install dependencies:
 ```bash
 gh auth login --web -h github.com
 ````
@@ -94,78 +51,56 @@
 ### 5️⃣ Run the workflow (and auto-merge PRs)
 
 ```bash
-gh aw run update-docs --automerge-prs
+make format
 ```
 
----
+## Project Structure
 
-## 🧾 What Happens When You Run It
+```
+fastapi-gh-aw-demo/
+├── app/                    # Application package
+│   ├── __init__.py
+│   ├── main.py            # FastAPI application entry point
+│   ├── api/               # API routes
+│   │   ├── __init__.py
+│   │   └── routes.py      # API endpoint definitions
+│   └── core/              # Core functionality
+│       ├── __init__.py
+│       └── config.py      # Application configuration
+├── tests/                 # Test suite
+│   ├── __init__.py
+│   └── test_routes.py     # API endpoint tests
+├── docs/                  # Documentation
+├── pyproject.toml         # Project metadata and dependencies
+├── Makefile              # Development commands
+└── README.md             # This file
+```
 
-* The **GitHub Agentic Workflow** runs a local or CI process via the Copilot CLI.
-* It uses the context from your repository to create or update documentation.
-* It pushes changes to a branch or opens a pull request (if permissions allow).
-* The documentation follows the **[Diátaxis framework](https://diataxis.fr/)** for clarity and structure:
+## API Endpoints
 
-  * `docs/tutorial.md`
-  * `docs/how-to.md`
-  * `docs/reference.md`
-  * `docs/explanation.md`
+### Root Endpoint
+- **GET** `/` - Welcome message
 
----
+### Demo API
+- **GET** `/api/hello?name={name}` - Personalized greeting
 
-## 📚 Result
+## Documentation
 
-Once completed, your repository will include:
+For detailed documentation, see the [docs](./docs) directory:
+- [Getting Started Tutorial](./docs/tutorial.md)
+- [API Reference](./docs/api-reference.md)
+- [Development Guide](./docs/development.md)
+- [Configuration Guide](./docs/configuration.md)
 
-| File                  | Description                                       |
-| --------------------- | ------------------------------------------------- |
-| `README.md`           | Overview of the project and workflow instructions |
-| `docs/tutorial.md`    | Hands-on learning guide                           |
-| `docs/how-to.md`      | Task-oriented guides                              |
-| `docs/reference.md`   | Technical and API reference                       |
-| `docs/explanation.md` | Architecture and rationale documentation          |
+## Development
 
----
-
-## 🧠 Notes
-
-* You can manually re-run the workflow anytime with:
-
-  ```bash
-  gh aw run update-docs
-  ```
-* For private repositories, ensure your `COPILOT_CLI_TOKEN` has `repo` and `workflow` scopes.
-* For public repositories, the default GitHub token permissions usually suffice.
-
----
-
-<<<<<<< HEAD
-## 🧩 Credits & related links
-=======
-For detailed documentation, see the [docs](./docs) directory:
-- [Getting Started Tutorial](./docs/tutorial.md) - Step-by-step introduction
-- [API Reference](./docs/api-reference.md) - Complete endpoint specifications
-- [Development Guide](./docs/development.md) - Contribution guidelines and workflow
-- [Configuration Guide](./docs/configuration.md) - Environment setup and deployment
-- [Automation Guide](./docs/automation.md) - Understanding GitHub Actions workflows
->>>>>>> aaefe96c
-
-References, upstream projects, and quick-start resources for agentic workflows:
-
-<<<<<<< HEAD
-- [GitHub Next — Agentic Workflows](https://githubnext.github.io/gh-aw/)
-- [Agentic workflows quick-start tutorial](https://githubnext.github.io/gh-aw/start-here/quick-start/)
-- [Agentics repository](https://github.com/githubnext/agentics)
-- [GH-AW repository](https://github.com/githubnext/gh-aw)
-- [GitHub Copilot CLI](https://github.com/githubnext/cli)
-- [FastAPI](https://fastapi.tiangolo.com/)
-=======
 This project uses:
 - **FastAPI**: Web framework
 - **uvicorn**: ASGI server
 - **pytest**: Testing framework
-- **Ruff**: Linting and formatting (configured for Python 3.12+)
+- **Ruff**: Linting and formatting
 - **httpx**: HTTP client for testing
->>>>>>> aaefe96c
 
+## License
 
+This project is licensed under the MIT License - see the [LICENSE](LICENSE) file for details.